/**
 * Copyright (c) Facebook, Inc. and its affiliates.
 *
 * This source code is licensed under the MIT license found in the
 * LICENSE file in the root directory of this source tree.
 */

import invariant from 'shared/invariant';
import warningWithoutStack from 'shared/warningWithoutStack';
import {REACT_ELEMENT_TYPE} from 'shared/ReactSymbols';

import ReactCurrentOwner from './ReactCurrentOwner';

// 这个文件直接从 ReactElement 开始看起
// 上面的这些代码没啥阅读意义

const hasOwnProperty = Object.prototype.hasOwnProperty;

const RESERVED_PROPS = {
  key: true,
  ref: true,
  __self: true,
  __source: true,
};

let specialPropKeyWarningShown, specialPropRefWarningShown;

function hasValidRef(config) {
  if (__DEV__) {
    if (hasOwnProperty.call(config, 'ref')) {
      const getter = Object.getOwnPropertyDescriptor(config, 'ref').get;
      if (getter && getter.isReactWarning) {
        return false;
      }
    }
  }
  return config.ref !== undefined;
}

function hasValidKey(config) {
  if (__DEV__) {
    if (hasOwnProperty.call(config, 'key')) {
      const getter = Object.getOwnPropertyDescriptor(config, 'key').get;
      if (getter && getter.isReactWarning) {
        return false;
      }
    }
  }
  return config.key !== undefined;
}

<<<<<<< HEAD
// this.props.key 访问给提醒
=======
// 使用 props.key 获取 ref 的时候自动提醒不要这么访问
>>>>>>> 9bf47184
function defineKeyPropWarningGetter(props, displayName) {
  const warnAboutAccessingKey = function() {
    if (!specialPropKeyWarningShown) {
      specialPropKeyWarningShown = true;
      warningWithoutStack(
        false,
        '%s: `key` is not a prop. Trying to access it will result ' +
        'in `undefined` being returned. If you need to access the same ' +
        'value within the child component, you should pass it as a different ' +
        'prop. (https://fb.me/react-special-props)',
        displayName,
      );
    }
  };
  warnAboutAccessingKey.isReactWarning = true;
  Object.defineProperty(props, 'key', {
    get: warnAboutAccessingKey,
    configurable: true,
  });
}

<<<<<<< HEAD
// this.props.ref 访问给提醒
=======
// 使用 props.ref 获取 ref 的时候自动提醒不要这么访问
>>>>>>> 9bf47184
function defineRefPropWarningGetter(props, displayName) {
  const warnAboutAccessingRef = function() {
    if (!specialPropRefWarningShown) {
      specialPropRefWarningShown = true;
      warningWithoutStack(
        false,
        '%s: `ref` is not a prop. Trying to access it will result ' +
        'in `undefined` being returned. If you need to access the same ' +
        'value within the child component, you should pass it as a different ' +
        'prop. (https://fb.me/react-special-props)',
        displayName,
      );
    }
  };
  warnAboutAccessingRef.isReactWarning = true;
  Object.defineProperty(props, 'ref', {
    get: warnAboutAccessingRef,
    configurable: true,
  });
}

/**
 * Factory method to create a new React element. This no longer adheres to
 * the class pattern, so do not use new to call it. Also, no instanceof check
 * will work. Instead test $$typeof field against Symbol.for('react.element') to check
 * if something is a React Element.
 *
 * @param {*} type
 * @param {*} key
 * @param {string|object} ref
 * @param {*} self A *temporary* helper to detect places where `this` is
 * different from the `owner` when React.createElement is called, so that we
 * can warn. We want to get rid of owner and replace string `ref`s with arrow
 * functions, and as long as `this` and owner are the same, there will be no
 * change in behavior.
 * @param {*} source An annotation object (added by a transpiler or otherwise)
 * indicating filename, line number, and/or other information.
 * @param {*} owner
 * @param {*} props
 * @internal
 */
// 这就是个工厂函数，帮助我们创建 React Element 的
// 内部代码很简单，无非多了一个 $$typeof 帮助我们标识
// 这是一个 React Element
const ReactElement = function(type, key, ref, self, source, owner, props) {
  const element = {
    // This tag allows us to uniquely identify this as a React Element
    $$typeof: REACT_ELEMENT_TYPE,

    // Built-in properties that belong on the element
    type: type,
    key: key,
    ref: ref,
    props: props,

    // Record the component responsible for creating this element.
    // 拥有者 就是给其它组件设置 props 的那个组件。更正式地说，如果组件 Y 在 render() 方法是创建了组件 X，那么 Y 就拥有 X。
    // 组件不能修改自身的 props - 它们总是与它们拥有者设置的保持一致。这是保持用户界面一致性的基本不变量。
    _owner: owner,
  };

  if (__DEV__) {
    // The validation flag is currently mutative. We put it on
    // an external backing store so that we can freeze the whole object.
    // This can be replaced with a WeakMap once they are implemented in
    // commonly used development environments.
    element._store = {};

    // To make comparing ReactElements easier for testing purposes, we make
    // the validation flag non-enumerable (where possible, which should
    // include every environment we run tests in), so the test framework
    // ignores it.
    Object.defineProperty(element._store, 'validated', {
      configurable: false,
      enumerable: false,
      writable: true,
      value: false,
    });
    // self and source are DEV only properties.
    Object.defineProperty(element, '_self', {
      configurable: false,
      enumerable: false,
      writable: false,
      value: self,
    });
    // Two elements created in two different places should be considered
    // equal for testing purposes and therefore we hide it from enumeration.
    Object.defineProperty(element, '_source', {
      configurable: false,
      enumerable: false,
      writable: false,
      value: source,
    });
    if (Object.freeze) {
      Object.freeze(element.props);
      Object.freeze(element);
    }
  }

  return element;
};

/**
 * Create and return a new ReactElement of the given type.
 * 根据 type 返回一个新的 ReactElement
 * See https://reactjs.org/docs/react-api.html#createelement
 */
  export function createElement(type, config, children) {
  let propName;

  // Reserved names are extracted
  const props = {};

  let key = null;
  let ref = null;
  let self = null;
  let source = null;
  // 判断是否传入配置，比如 <div className='11'></div> 中的 className 会被解析到配置中
  if (config != null) {
    // 验证 ref 和 key，只在开发环境下
    if (hasValidRef(config)) {
      ref = config.ref;
    }
    if (hasValidKey(config)) {
      key = '' + config.key;
    }
    // 赋值操作
    // self 呢就是为了以后正确获取 this
    // source 基本来说没啥用，内部有一些 filename, line number 这种
    self = config.__self === undefined ? null : config.__self;
    source = config.__source === undefined ? null : config.__source;
    // Remaining properties are added to a new props object
    // 遍历配置，把内建的几个属性剔除后丢到 props 中
    for (propName in config) {
      if (
        hasOwnProperty.call(config, propName) &&
        !RESERVED_PROPS.hasOwnProperty(propName)
      ) {
        props[propName] = config[propName];
      }
    }
  }

  // Children can be more than one argument, and those are transferred onto
  // the newly allocated props object.
  // 处理 children 的几个操作，很简单
  const childrenLength = arguments.length - 2;
  if (childrenLength === 1) {
    props.children = children;
  } else if (childrenLength > 1) {
    const childArray = Array(childrenLength);
    for (let i = 0; i < childrenLength; i++) {
      childArray[i] = arguments[i + 2];
    }
    if (__DEV__) {
      if (Object.freeze) {
        Object.freeze(childArray);
      }
    }
    props.children = childArray;
  }

  // Resolve default props
  // 判断是否有给组件设置 defaultProps，有的话判断是否有给 props 赋值，只有当值为
  // undefined 时，才会设置默认值
  if (type && type.defaultProps) {
    const defaultProps = type.defaultProps;
    for (propName in defaultProps) {
      if (props[propName] === undefined) {
        props[propName] = defaultProps[propName];
      }
    }
  }
  if (__DEV__) {
    if (key || ref) {
      const displayName =
        typeof type === 'function'
          ? type.displayName || type.name || 'Unknown'
          : type;
      if (key) {
        defineKeyPropWarningGetter(props, displayName);
      }
      if (ref) {
        defineRefPropWarningGetter(props, displayName);
      }
    }
  }
  return ReactElement(
    type,
    key,
    ref,
    self,
    source,
    ReactCurrentOwner.current,
    props,
  );
}

/**
 * Return a function that produces ReactElements of a given type.
 * See https://reactjs.org/docs/react-api.html#createfactory
 */
export function createFactory(type) {
  const factory = createElement.bind(null, type);
  // Expose the type on the factory and the prototype so that it can be
  // easily accessed on elements. E.g. `<Foo />.type === Foo`.
  // This should not be named `constructor` since this may not be the function
  // that created the element, and it may not even be a constructor.
  // Legacy hook: remove it
  factory.type = type;
  return factory;
}

export function cloneAndReplaceKey(oldElement, newKey) {
  const newElement = ReactElement(
    oldElement.type,
    newKey,
    oldElement.ref,
    oldElement._self,
    oldElement._source,
    oldElement._owner,
    oldElement.props,
  );

  return newElement;
}

/**
 * Clone and return a new ReactElement using element as the starting point.
 * See https://reactjs.org/docs/react-api.html#cloneelement
 */
export function cloneElement(element, config, children) {
  invariant(
    !(element === null || element === undefined),
    'React.cloneElement(...): The argument must be a React element, but you passed %s.',
    element,
  );

  let propName;

  // Original props are copied
  const props = Object.assign({}, element.props);

  // Reserved names are extracted
  let key = element.key;
  let ref = element.ref;
  // Self is preserved since the owner is preserved.
  const self = element._self;
  // Source is preserved since cloneElement is unlikely to be targeted by a
  // transpiler, and the original source is probably a better indicator of the
  // true owner.
  const source = element._source;

  // Owner will be preserved, unless ref is overridden
  let owner = element._owner;

  if (config != null) {
    if (hasValidRef(config)) {
      // Silently steal the ref from the parent.
      ref = config.ref;
      owner = ReactCurrentOwner.current;
    }
    if (hasValidKey(config)) {
      key = '' + config.key;
    }

    // Remaining properties override existing props
    let defaultProps;
    if (element.type && element.type.defaultProps) {
      defaultProps = element.type.defaultProps;
    }
    for (propName in config) {
      if (
        hasOwnProperty.call(config, propName) &&
        !RESERVED_PROPS.hasOwnProperty(propName)
      ) {
        if (config[propName] === undefined && defaultProps !== undefined) {
          // Resolve default props
          props[propName] = defaultProps[propName];
        } else {
          props[propName] = config[propName];
        }
      }
    }
  }

  // Children can be more than one argument, and those are transferred onto
  // the newly allocated props object.
  const childrenLength = arguments.length - 2;
  if (childrenLength === 1) {
    props.children = children;
  } else if (childrenLength > 1) {
    const childArray = Array(childrenLength);
    for (let i = 0; i < childrenLength; i++) {
      childArray[i] = arguments[i + 2];
    }
    props.children = childArray;
  }

  return ReactElement(element.type, key, ref, self, source, owner, props);
}

/**
 * Verifies the object is a ReactElement.
 * See https://reactjs.org/docs/react-api.html#isvalidelement
 * @param {?object} object
 * @return {boolean} True if `object` is a ReactElement.
 * @final
 */
export function isValidElement(object) {
  return (
    typeof object === 'object' &&
    object !== null &&
    object.$$typeof === REACT_ELEMENT_TYPE
  );
}<|MERGE_RESOLUTION|>--- conflicted
+++ resolved
@@ -49,11 +49,7 @@
   return config.key !== undefined;
 }
 
-<<<<<<< HEAD
-// this.props.key 访问给提醒
-=======
 // 使用 props.key 获取 ref 的时候自动提醒不要这么访问
->>>>>>> 9bf47184
 function defineKeyPropWarningGetter(props, displayName) {
   const warnAboutAccessingKey = function() {
     if (!specialPropKeyWarningShown) {
@@ -75,11 +71,7 @@
   });
 }
 
-<<<<<<< HEAD
-// this.props.ref 访问给提醒
-=======
 // 使用 props.ref 获取 ref 的时候自动提醒不要这么访问
->>>>>>> 9bf47184
 function defineRefPropWarningGetter(props, displayName) {
   const warnAboutAccessingRef = function() {
     if (!specialPropRefWarningShown) {
